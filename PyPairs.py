--- conflicted
+++ resolved
@@ -400,13 +400,8 @@
         return self.fm
 
     def mergerIntegrator(self, zmin, zmax, initial, trimmed_pairs,
-<<<<<<< HEAD
-                         selectionMasks, PPF_pairs):
-
-=======
                          selectionMasks, PPF_pairs, OSR_primary,
                          OSR_secondary):
->>>>>>> 74ddba70
         """ Function to integrate the total merger fraction.
         
             Generalised to receive any set of inputs rather than stored
