import time
# Matplotlib, numpy
import matplotlib.pyplot as plt, numpy as np
# Astropy
import astropy.units as u
from astropy.coordinates import SkyCoord, Angle
from astropy.table import Table
from astropy.cosmology import FlatLambdaCDM
# Scipy
from scipy.spatial import cKDTree
from scipy.integrate import simps, trapz, cumtrapz
from scipy.interpolate import interp1d

class Pairs(object):
    """ Main class for photometric pair-count analysis
    
    Implementation of the Lopez-Sanjuan et al. (2014) redshift PDF pair-count method
    for photometric redshifts from EAZY (or other) and stellar mass estimates using
    Duncan et al. (2014) outputs.
        
    """

    def __init__(self, z, redshift_cube, mass_cube, band, z_best=False, 
                 photometry=False, catalog_format = 'fits',
                 idcol = 'ID', racol = 'RA', deccol = 'DEC', cosmology = False,
                 K = 0.075, dz = 0.01, OSRlim = 0.3, mags=True, abzp = False,
                 mag_min = 17.5, mag_max = 30., mag_step = 0.5):
        """ Load and format appropriately the necessary data for pair-count calculations
        
        Args:
            z (numpy.ndarray): Redshift steps - 1-d array of len(N)
            redshift_cube (numpy.ndarray): Photometric redshift probability
                distribution functions for galaxy sample. 2-d array of shape(M,N)
            mass_cube (numpy.ndarray): Stellar mass as a function of redshift for 
                galaxy sample. 2-d array of shape(M,N)

            Catalog Arguments:
                photometry (str): Path to photometry catalog
                catalog_format (str): Catalog format, e.g. 'fits' or 'ascii'
                idcol (str): Column name for galaxy IDs
                racol (str): Column name for galaxy RAs
                deccol (str): Column name for galaxy DECs
          
            Cosmology Arguments:
                cosmology (astropy.cosmology): Astropy.cosmology object
                
                    if cosmology == None: FlatLambdaCDM with H0=70, Om0=0.3 
                        assumed.

            Odds Function Arguments:
                K (float): parameter detailing limits to integrate around, such that integral
                    performed over z_best +/- K(1+z).
                dz (float): redshift range step to interpolate to.
                OSRlim (float): selected limit to calculate the odds sampling rate (OSR).
                band (str): column name in photometry catalogue one wishes to parametrise
                    the OSR as a function of band.
                mags (bool): True if catalogue contents are in mags; False if in fluxes
                abzp (float): AB magnitude zero-point of catalogue fluxes for conversion to
                    AB magnitudes.
                mag_min (float): Bright limit for OSR parametrisation
                mag_max (float): Faint limit for OSR parametrisation
                mag_step (float): Magnitude step-size for OSR parametrisation
        
        Returns:
            Public attributes created and appropriately formatted for later 
                use and access
        
        """
        # Cube containing the P(z) for each galaxy
        redshift_cube = np.array(redshift_cube)
        # Cube containing the M*(z) for each galaxy
        mass_cube = np.array(mass_cube)
        # Check for shape mismatch
        if redshift_cube.shape != mass_cube.shape:
            print("Redshift and Mass data-cube shapes do not match - please check")
        else:
            self._pz = redshift_cube
            self._mz = mass_cube

        # Set the redshift range array
        self.zr = z

        self.peakz_arg = np.argmax(self._pz, axis=1)
        self.peakz = self.zr[self.peakz_arg]

        if z_best:
            self.z_best = z_best
        else:
            self.z_best = self.peakz

        # Class photometry path
        self.photometry_path = photometry

        # Attempt to read the catalogue
        try:
            self.phot_catalog = Table.read( self.photometry_path )
        except:
            print("Cannot read photometry catalogue - please check")

        # Calculate Odds properties and make relevant masks
        print("Calculating Odds properties")
        self.calcOdds(band, K=K, dz=dz, OSRlim=OSRlim, mags=mags, abzp=abzp, 
                      mag_min=mag_min, mag_max=mag_max, mag_step=mag_step)
                      
        self.oddsCut = np.array((self.odds > OSRlim))

        self.pz = self._pz[self.oddsCut,:]
        self.mz = self._mz[self.oddsCut,:]

        # Class ID, position and co-ordinate arrays
        self.IDs = np.array(self.phot_catalog[idcol],dtype=int)[self.oddsCut]
        self.RA = self.phot_catalog[racol][self.oddsCut]
        self.Dec = self.phot_catalog[deccol][self.oddsCut]
        
        # Ensure RA and Dec are in degrees
        if self.RA.unit.physical_type == 'angle':
            self.RA = self.RA.to(u.deg)
            self.Dec = self.Dec.to(u.deg)

        else:
            self.RA = self.RA.data * u.deg
            self.Dec = self.Dec.data * u.deg

        self.coords = SkyCoord(self.RA,self.Dec,frame='icrs')       
         
        # Set up cosmology
        if not cosmology:
            self.cosmo = FlatLambdaCDM( H0=70, Om0=0.3 )
        else:
            self.cosmo = cosmology

    # DEFINITION FUNCTIONS

    def setSeparation(self, r_min, r_max):
        """ Define the physical radius conditions of the class. Designed this way so 
                can change this on the fly if need be.

        Args:
            r_min (astropy.unit float): Minimum physical radius for close pairs.
            r_max (astropy.unit float): Maximum physical radius for close pairs.

        """
        # Set the class properties
        self.r_min = r_min.to(u.kpc)
        self.r_max = r_max.to(u.kpc)

    def initialSample(self,initial):
        """ Define and set up initial sample of galaxies in which to find pairs
        
        Initial sample definition is done OUTSIDE of class and then loaded to allow
        for different sample definition criteria for respective papers. Alleviate need
        for multiple different functions.
        
        Args:
            initial (1d array): Indexes of galaxies which satisfy the initial sample
                criteria.
        
        """
        self.initial = np.array(initial)

    # CALCULATION FUNCTIONS

    def findInitialPairs(self, z_max = 4.0, z_min = 0.3, tol = 0.02):
        """ Find an initial list of potential close pair companions based on the already
            defined separations.

            Args:
                z_min (float): Minimum redshift being considered by the work. For calc-
                    ulation of maximum separation.
                z_max (float): Minimum redshift being considered by the work. For calc-
                    ulation of maximum separation.
                tol (float): Fractional tolerance in separation criteria for generating
                    initial list of potential pairs. Account for discrete nature of max
                    and min separation calculations.

        """

        # Convert Sky Coordinates to cartesian xyz for correct 3d distances
        cartxyz = self.coords.cartesian.xyz
        flatxyz = cartxyz.reshape((3, np.prod(cartxyz.shape) // 3))
        
        sample_tree = cKDTree(flatxyz.value.T[self.initial])

        # Calculate min and maximum angular diameter distance in redshift range
        # in case it spans angular diameter distance turnover.
        dAdist = self.cosmo.angular_diameter_distance(np.linspace(z_min, z_max, 1000))
        dAmin = dAdist.min()*(1-tol)
        dAmax = dAdist.max()*(1+tol)

        # Calculate separations
        maxsep = (self.r_max / dAmin.to(u.kpc))*u.rad
        minsep = (self.r_min / dAmax.to(u.kpc))*u.rad

        # Convert on-sky angular separation to matching cartesian 3d distance
        # (See astropy.coordinate documentation for seach_around_sky)
        # If changing function input to distance separation and redshift, MUST convert
        # to an angular separation before here.

        r_maxsep = (2 * np.sin(Angle(maxsep) / 2.0)).value
        r_minsep = (2 * np.sin(Angle(minsep) / 2.0)).value
        
        
        # Computed trees might be worth keeping, maybe not
        self.full_tree = cKDTree(flatxyz.value.T) 
        self.initial_pairs = sample_tree.query_ball_tree(self.full_tree, 
                                                         r_maxsep)
        self.initial_tooclose = sample_tree.query_ball_tree(self.full_tree, 
                                                            r_minsep)

        # Remove both self-matches and matches below min separation
        for i, primary in enumerate(self.initial):
            # Sort so it matches brute force output
            self.initial_pairs[i] = np.sort(self.initial_pairs[i])
            self.initial_tooclose[i] = np.sort(self.initial_tooclose[i])

            # Delete self-matches and matches within minsep
            self.initial_pairs[i] = np.delete(self.initial_pairs[i],
                                              np.searchsorted(self.initial_pairs[i],
                                                              self.initial_tooclose[i]))

        # Trim pairs
        self.trimmed_pairs = np.copy(self.initial_pairs)
        Nduplicates = 0

        for i, primary in enumerate(self.initial):
            for j, secondary in enumerate(self.initial_pairs[i]):
                if secondary in self.initial:
                    
                    Nduplicates += 1 # Counter to check if number seems sensible

                    primary_mass = self.mz[primary, self.peakz_arg[primary]]
                    secondary_mass = self.mz[secondary, self.peakz_arg[secondary]]
                    
                    if secondary_mass > primary_mass:
                        self.trimmed_pairs[i] = np.delete(self.initial_pairs[i], j)
                    else:
                        k = np.where(self.initial == secondary)[0][0]
                        index = np.where(self.initial_pairs[k] == primary)[0][0]
                        self.trimmed_pairs[k] = np.delete(self.initial_pairs[k],
                                                          index)

        Ntotal = np.sum([len(self.trimmed_pairs[gal]) for gal in range(len(self.initial))])
            
        print ('{0} duplicates out of {1} total pairs trimmed'.format(Nduplicates , Ntotal))

        self._max_angsep = maxsep
        self._min_angsep = minsep

    def makeMasks(self, min_mass, max_mass=13, mass_ratio = 4.):
        """ Make the various masks to enforce angular separation, stellar mass ratio and
            selection conditions. Also produce the Z(z)-function.

            Args:
                mass_cut (float or float-array): Defines the stellar mass cut to be included
                    in the primary sample. Units of log10(stellar mass).
                mass_ratio (float): Ratio of stellar masses to be considered a pair.

        """

        dA_z = self.cosmo.angular_diameter_distance(self.zr).to(u.kpc)
        z_msks, sep_msks, sel_msks, pri_msks, Nzpair = [], [], [], [], []

        for i, primary in enumerate( self.initial ):

            primary_pz = self.pz[primary, :]
            primary_mz = self.mz[primary, :]
            Zz_arrays, Zpair_fracs = [], []
            sep_arrays, sel_arrays = [], []

            primary_pz /= simps(primary_pz, self.zr)

            # Get angular distances of all companions
            d2d = self.coords[primary].separation(self.coords[self.trimmed_pairs[i]]).to(u.rad)

            # Min/max angular separation as a function of redshift
            theta_min = ((self.r_min / dA_z)*u.rad)
            theta_max = ((self.r_max / dA_z)*u.rad)

            # Make a selection function mask
            pri_msks.append( np.logical_and(np.log10(self.mz[primary]) >= min_mass,
                                            np.log10(self.mz[primary]) < max_mass))

            for j, secondary in enumerate(self.trimmed_pairs[i]):

                # Redshift probability
                # -----------------------------------------
                secondary_pz = self.pz[ secondary, :]
                secondary_pz /= simps(secondary_pz, self.zr)
                
                Nz = (primary_pz + secondary_pz) * 0.5
                Zz = np.nan_to_num((primary_pz * secondary_pz) / Nz)
                Zz_arrays.append(Zz)
                Zpair_fracs.append(simps(Zz,self.zr))

                # Separation masks
                # -----------------------------------------
                # Sepration (in degrees) between primary and secondary
                # d2d = self.coords[primary].separation(self.coords[secondary]).to(u.deg)

                # Create boolean array
                sep_msk = np.logical_and(d2d[j] >= theta_min , d2d[j] <= theta_max)
                sep_arrays.append( sep_msk )

                # Selection masks
                # ----------------------------------------- 
                secondary_mz = self.mz[ secondary, :]
                # Create the boolean array enforcing conditions
                sel_msk = np.array((primary_mz/secondary_mz) <= mass_ratio, dtype=bool)
                sel_arrays.append( sel_msk )
            
            sel_msks.append( sel_arrays )
            z_msks.append( Zz_arrays )
            Nzpair.append( Zpair_fracs )
            sep_msks.append( sep_arrays )

        # Set class variables
        self.redshiftProbs = np.array( z_msks )
        self.separationMasks = np.array( sep_msks )
        self.pairMasks = np.array( sel_msks )
        self.selectionMasks = np.array( pri_msks )
        self.Nzpair = np.array( Nzpair )

        # Calc the PPF
        self.calcPPF()

    def calcPPF(self):
        """ Function to calculate the unweighted PPF

        """

        PPF_total = []
        PPF_pairs = []

        for i, primary in enumerate(self.initial):
            PPF_temp = []
            PPF_tot_temp = []
            for j, secondary in enumerate( self.trimmed_pairs[i] ):
                ppf_z = (self.redshiftProbs[i][j] * self.pairMasks[i][j] * 
                         self.selectionMasks[i] * self.separationMasks[i][j])
                PPF_temp.append( ppf_z )
                PPF_tot_temp.append( simps(ppf_z, self.zr) )

            PPF_pairs.append(PPF_temp)
            PPF_total.append(np.sum(PPF_tot_temp))

        self.PPF_pairs = np.array( PPF_pairs )
        self._PPF_total = np.array( PPF_total )

    def mergerFraction(self, zmin, zmax):
        """ Calculate the merger fraction as in Eq. 22 (Lopez-Sanjuan et al. 2014)
            
            Args:
                zmin (float):   minimum redshift to calculate f_m
                zmax (float):   maximum redshift to calculate f_m

        """
        fm = self.mergerIntegrator(zmin, zmax, self.initial, self.trimmed_pairs,
                                   self.redshiftProbs, self.pairMasks,
                                   self.separationMasks, self.selectionMasks,
                                   self.PPF_pairs) # Add pair weights when done
        self.fm = fm
        self._zrange = [zmin, zmax]
        return self.fm

    def mergerIntegrator(self, zmin, zmax, initial, trimmed_pairs,
                         selectionMasks, PPF_pairs):

        """ Function to integrate the total merger fraction.
        
            Generalised to receive any set of inputs rather than stored
            values so that both true value and error estimates can be 
            calculated through resampling methods, e.g. bootstrap
            (implemented below) or jackknife (yet to implement)

            Args:
                zmin (float):   minimum redshift to calculate f_m
                zmax (float):   maximum redshift to calculate f_m

                initial
                trimmed_pairs
                selectionMasks
                PPF_pairs
                #Pair weights (when calculated)

        """

        # Redshift mask we want to examine
        zmask = np.logical_and(self.zr >= zmin, self.zr <= zmax)

        # Integrate over pairs
        k_sum = 0.
        i_sum = 0.
        k_int = PPF_pairs # * self.pairWeights
        for i, primary in enumerate(initial):
            if PPF_pairs[i]: # Some are empty
                for j, secondary in enumerate(trimmed_pairs[i]):
                    k_sum += simps(k_int[i][j][zmask], self.zr[zmask])

            # Integrate over the primary galaxies
            # Re-enforce Pz normalisation
            i_pz = self.pz[primary] / simps(self.pz[primary], self.zr)
            i_int = i_pz * selectionMasks[i] # * galaxyweights
            i_sum += simps( i_int[zmask], self.zr[zmask])

        # Set the merger fraction
        fm = k_sum / i_sum
        self._k_sum = k_sum
        self._i_sum = i_sum
        return fm
        
    def calcOdds(self, band, K=0.1, dz=0.01, OSRlim=0.3, mags=True, abzp=False,
                 mag_min = 17.5, mag_max = 30., mag_step = 0.25):
        """ Calculate the Odds parameter for each galaxy and the odds sampling rate (OSR)
            for the field.

            Args:
                K (float): parameter detailing limits to integrate around, such that integral
                    performed over z_best +/- K(1+z).
                dz (float): redshift range step to interpolate to.
                OSRlim (float): selected limit to calculate the odds sampling rate (OSR).
                band (str): column name in photometry catalogue one wishes to parametrise
                    the OSR as a function of band.
                mags (bool): True if catalogue contents are in mags; False if in fluxes
                abzp (float): AB magnitude zero-point of catalogue fluxes for conversion to
                    AB magnitudes.
                mag_min (float): Bright limit for OSR parametrisation
                mag_max (float): Faint limit for OSR parametrisation
                mag_step (float): Magnitude step-size for OSR parametrisation

        """

        if self._pz.shape[0] != self.z_best.shape[0]:
            print "Redshift array and P(z) cube not the same length - please check"

        odds = []
        zr_i = np.arange( self.zr.min(), self.zr.max()+dz, dz)

        for gal in range(len(self._pz)):

            gal_dz = K*(1.+self.z_best[gal])
            #gal_intmsk = np.logical_and(self.zr >= (self.z_best[gal]-gal_dz), 
            #                                    self.zr <= (self.z_best[gal]+gal_dz))

            # Interpolate only the section of self.zr,self.pz that we want to integrate
            gal_intmsk_i = np.logical_and(zr_i >= (self.z_best[gal]-gal_dz),
                                                zr_i <= (self.z_best[gal]+gal_dz))
            gal_pz = np.interp(zr_i, self.zr, self._pz[gal,:])
            gal_int_tot = simps(gal_pz, zr_i)
            gal_int_i = np.clip(simps(gal_pz[gal_intmsk_i], zr_i[gal_intmsk_i])/ gal_int_tot, 0., 1.)
            
            odds.append(gal_int_i)

        self.odds = np.array(odds)
        self._oddsK = K

        # Parameterise it as a function of detection magnitude
        if not mags:
            if not abzp:
                print 'No AB zero-point for flux conversion - please check'
            mags = -2.5*np.log10( self.phot_catalog[band] ) + abzp
        else:
            mags = self.phot_catalog[band]

        magbins = np.arange(mag_min, mag_max, mag_step)
        OSRmag = []

        for b in range(len(magbins)-1):
            umag, lmag = magbins[b], magbins[b+1]
            binmsk = np.logical_and( mags >= umag, mags <= lmag)
            binodds = self.odds[binmsk]

            # Calculating odds ratio in 'whole' galaxies rather than
            # integrated P(z)'s negates any normalisation issues.
            goododds = (self.odds >= OSRlim)
            goodsum = np.sum(binmsk*goododds, dtype=float )
            allsum = np.sum(binmsk, dtype=float )

            OSRmag.append(goodsum/allsum)

        self.OSR = np.nan_to_num(OSRmag)
        self.OSRmags = np.array( [(magbins[i]+magbins[i+1])/2. for i in range(len(magbins)-1) ] )

    def bootstrapMergers(self, zmin, zmax, nsamples  = 10):
        """ Estimate error on fm through bootstrap resampling of initial sample
            
            Efron (1979) - estimate of Bootstrap Standard Error
            
            Args:
                nsamples (int): Number of bootstrap resampling iterations.
                    Default = 10 (will make larger for final estimates, e.g. 50-100)
        
        """
        
        try:
            float(self.fm) # Double check merger fraction already calculated
        except AttributeError:
            # Calculate if not yet created
            self.mergerFraction(zmin, zmax)
        
        fm_array = []
        
        for iteration in arange(nsamples):
            # Sample with replacement the observed sample
            newsample = np.random.randint(len(self.initial), size = len(self.initial))
            
            # Make relevant lists for new bootstrap sample
            initial = np.array([self.initial[gal] for gal in newsample])
            trimmed_pairs = np.array([self.trimmed_pairs[gal] for gal in newsample])
            selectionMasks = np.array([self.selectionMasks[gal] for gal in newsample])
            PPF_pairs = np.array([self.PPF_pairs[gal] for gal in newsample])
            #Add pair_weights when done
            
            # Calculate fm for sample
            fm_newsample = self.mergerIntegrator(zmin, zmax, initial, trimmed_pairs, 
                                                 selectionMasks,
                                                 PPF_pairs)
            fm_array.append(fm_newsample)
            
        fm_array = np.fm_array
        fm_mean = fm_array.sum() / nsamples
        
        # Estimate StDev for resampled values
        fm_ste = np.sqrt( np.sum((fm_array - fm_mean)**2) / (nsamples - 1) )
        self.fm_ste = fm_ste
        return self.fm, self.fm_ste

    def _mergerFraction(self, zmin, zmax):
        """ Calculate the merger fraction as in Eq. 22 (Lopez-Sanjuan et al. 2014)
    
            Args:
                zmin (float):   minimum redshift to calculate f_m
                zmax (float):   maximum redshift to calculate f_m
    
        """
    
        # Redshift mask we want to examine
        zmask = np.logical_and( self.zr >= zmin, self.zr <= zmax )
    
        # Integrate over pairs
        k_sum = 0.
        k_int = self.PPF_pairs # * self.pairWeights
        for i, primary in enumerate(self.initial):
            if self.PPF_pairs[i]: # Some are empty
                for j, secondary in enumerate(self.trimmed_pairs[i]):
                    k_sum += np.sum( simps( k_int[i][j][zmask], self.zr[zmask], ) )
    
        # Integrate over the primary galaxies
        i_int = self.pz[ self.initial ] * self.selectionMasks # * galaxyweights
        i_sum = np.sum( simps( i_int[:,zmask], self.zr[zmask], axis = 1) )
    
        # Set the merger fraction
        self.fm = k_sum / i_sum
        self._zrange = [zmin, zmax]
        return self.fm

    # SEPARATE MASKING FUNCTIONS

    def selectionMask(self, mass_cut):
        """ Create selection function masks for each of the primary galaxies

        Args:  
            mass_cut (float or float array): mass cut to use over self.zr

        """

        pri_msks = []

        for i, primary in enumerate( self.initial ):
            pri_msks.append( np.array( np.log10(self.mz[primary]) >= mass_cut, dtype=bool ) )

        return np.array( pri_msks )

    def separationMask(self):

        sep_msks = []

        for i, primary in enumerate( self.initial ):
            # Get angular distances of all companions
            d2d = self.coords[primary].separation(self.coords[self.trimmed_pairs[i]]).to(u.rad)
            sep_arrays = []

            for j, secondary in enumerate( self.trimmed_pairs[i] ):
                # Create boolean array
                sep_msk = np.logical_and( d2d[j] >= theta_min , d2d[j] <= theta_max )
                sep_arrays.append( sep_msk )

            sep_msks.append( sep_arrays )

        return np.array( sep_msks )

    def pairMask(self, mass_ratio = 4.):

        pair_msks = []

        for i, primary in enumerate(self.initial):
            pair_arrays = []
            primary_mz = self.mz[primary, :]

            for j, secondary in enumerate(self.trimmed_pairs[i]):
                secondary_mz = self.mz[secondary, :]
                # Create the boolean array enforcing conditions
                p_msk = np.array((primary_mz/secondary_mz) <= mass_ratio, dtype=bool)
                # sel_msk = np.logical_and(primary_mz >= 10.**mass_cut, (primary_mz/secondary_mz) <= mass_ratio)
                pair_arrays.append( p_msk )

            pair_msks.append( sel_arrays )

        return np.array( sel_msks )

    def redshiftProb(self):

        Zz_msks = []

        for i, primary in enumerate(self.initial):
            Zz_arrays = []
            primary_pz = self.pz[primary]
            # Re-inforce P(z) normalisation
            primary_pz /= simps(primary_pz, self.zr)

            for j, secondary in enumerate(self.trimmed_pairs[i]):
                secondary_pz /= simps(secondary_pz, self.zr)
                secondary_pz = self.pz[ secondary]
                Nz = (primary_pz + secondary_pz) * 0.5
                Zz = np.nan_to_num( (primary_pz * secondary_pz) / Nz )
                Zz_arrays.append( Zz )

            Zz_msks.append( Zz_arrays )

        return np.array( Zz_msks )

    # VISUALISATION FUNCTIONS

    def plotOSR(self, legend=True, draw_frame=False):
        Fig = plt.figure(figsize=(6,3.5))
        Ax = Fig.add_subplot(111)


        Ax.plot( self.OSRmags, self.OSR, 'o', color='w', mew=2, mec='dodgerblue')

        Ax.set_ylim(-0.1,1.1)
        Ax.set_xlabel('AB magnitude')  
        Ax.set_ylabel('OSR')

        plt.tight_layout()
        plt.show()

    def plotOdds(self, legend=True, draw_frame=False):
        Fig = plt.figure(figsize=(6,3.5))
        Ax = Fig.add_subplot(111)

        Ax.hist(self.odds, np.arange(0.,1.025,0.025), normed=1)

        Ax.set_xlabel('Odds')
        Ax.set_ylabel('counts')
<<<<<<< HEAD
        Ax.text(0.05,0.9, r'{0} = {1:.4f} $\times (1+z)$'.format('$\Delta z$', self._oddsK), 
=======
        Ax.text(0.05,0.9, '{0} = {1:.3f} {2}'.format(r'$\Delta z$', self._oddsK, r'$\times (1+z)$'), 
>>>>>>> fdb43be0
                                transform=Ax.transAxes)

        plt.tight_layout()
        plt.show()

    def plotSample(self,galaxy_indices,legend=True,draw_frame=False):

        Fig = plt.figure(figsize=(6,6.5))
        Ax = Fig.add_subplot(111)

        for gal in np.array(galaxy_indices,ndmin=1):
            Ax.plot( self.RA[gal], self.Dec[gal], 'ow', mec='r', mew=2, ms=10)

        Ax.plot( self.RA, self.Dec, 'ok', ms=5)

        Ax.set_ylabel('Dec')
        Ax.set_xlabel('RA')
        Fig.subplots_adjust(right=0.95,top=0.95,bottom=0.14)
        plt.show()

    def plotPz(self,galaxy_indices,legend=True,draw_frame=False):
        """ Plot the redshift likelihood distribution for a set of galaxies in sample.
        
        Args:
            galaxy_indices (int or 1-d array): galaxy indices to plot
            legend (bool): Include figure legend
            draw_frame (bool): Draw legend frame
            
        Returns:
            Matplotlib Figure 
            
        """
        
        Fig = plt.figure(figsize=(6,3.5))
        Ax = Fig.add_subplot(111)

        for gal in np.array(galaxy_indices,ndmin=1):
            Ax.plot(self.zr,self.pz[gal,:],lw=2, 
                    label = r'ID: {0:.0f} {1:s} {2:.2f}'.format(self.IDs[gal],'$z_{peak}$:',self.peakz[gal]))

        
        Ax.set_xlabel('Redshift, z')
        Ax.set_ylabel(r'$P(z)$')
        plt.tight_layout()
        plt.show()
    
    def plotMz(self,galaxy_indices, legend=True, draw_frame=False):
        """ Plot the stellar mass vs redshift for a set of galaxies in sample.
        
        Args:
            galaxy_indices (int or 1-d array): galaxy indices to plot
            legend (bool): Include figure legend
            draw_frame (bool): Draw legend frame
            
        Returns:
            Matplotlib Figure 
            
        """

        Fig = plt.figure(figsize=(6,3.5))
        Ax = Fig.add_subplot(111)
        
        for gal in np.array(galaxy_indices,ndmin=1):
            Ax.plot(self.zr,np.log10(self.mz[gal,:]),lw=2, 
                    label = r'ID: {0:.0f} {1:s} {2:.2f}'.format(self.IDs[gal],'$z_{peak}$:',self.peakz[gal]))
        if legend:
            Leg = Ax.legend(loc='lower right', prop={'size':8})
            Leg.draw_frame(draw_frame)
        
        Ax.set_xlabel('Redshift, z')
        Ax.set_ylabel(r'$M_{*}(z)$')
        Ax.set_ylim(6.5,11.5)
        Fig.subplots_adjust(right=0.95,top=0.95,bottom=0.14)
        plt.show()
        
    def plotPairsMass(self,primary_index, legend=True, draw_frame=False):
        primary = self.initial[primary_index]
        secondaries = self.trimmed_pairs[primary_index]
        
        for j, secondary in enumerate(secondaries):
            Fig, Ax = plt.subplots(2,figsize=(4.5,6))
            Ax[0].plot(self.zr, self.pz[primary,:],'--',lw=2, color='dodgerblue',
                       label = r'ID: {0:.0f} {1:s} {2:.2f}'.format(self.IDs[primary],
                                                                   '$z_{peak}$:',
                                                                   self.peakz[primary]))
                                                                   
            Ax[0].plot(self.zr, self.pz[secondary,:],':', lw=2, color='indianred',
                       label = r'ID: {0:.0f} {1:s} {2:.2f}'.format(self.IDs[secondary],
                                                                   '$z_{peak}$:',
                                                                   self.peakz[secondary]))
            if legend:
                Leg1 = Ax[0].legend(loc='upper right', prop={'size':8})
                Leg1.draw_frame(draw_frame)
        
            Ax[0].set_xlabel('Redshift, z')
            Ax[0].set_ylabel(r'$P(z)$')
            Ax[0].text(0.9,0.25, r'{0:s} {1:.2f}'.format('$\mathcal{N}_{z} =$ ',self.Nzpair[primary_index][j]),
                       horizontalalignment='right',verticalalignment='center',
                       transform=Ax[0].transAxes)
            
            Ax[1].plot(self.zr,np.log10(self.mz[primary,:]),'--',lw=2,color='dodgerblue',
                       label = r'ID: {0:.0f} {1:s} {2:.2f}'.format(self.IDs[primary],
                                                                   '$z_{peak}$:',
                                                                   self.peakz[primary]))
                                                                   
            Ax[1].plot(self.zr,np.log10(self.mz[secondary,:]),':',lw=2,color='indianred',
                       label = r'ID: {0:.0f} {1:s} {2:.2f}'.format(self.IDs[secondary],
                                                                   '$z_{peak}$:',
                                                                   self.peakz[secondary]))
            
            selmask = np.invert(self.selectionMasks[primary_index][j])
            zr_mask = np.ma.masked_where(selmask, self.zr)
            mz1 = np.ma.masked_where(selmask, np.log10(self.mz[primary,:]) )
            mz2 = np.ma.masked_where(selmask, np.log10(self.mz[secondary,:]) )

            Ax[1].plot(zr_mask, mz1, '--', lw=5,color='dodgerblue',
                       label = r'ID: {0:.0f} {1:s} {2:.2f}'.format(self.IDs[primary],
                                                                   '$z_{peak}$:',
                                                                   self.peakz[primary]))

            Ax[1].plot(zr_mask, mz2, ':', lw=5,color='indianred',
                       label = r'ID: {0:.0f} {1:s} {2:.2f}'.format(self.IDs[secondary],
                                                                   '$z_{peak}$:',
                                                                   self.peakz[secondary]))


            Ax[1].set_xlabel('Redshift, z')
            Ax[1].set_ylabel(r'$\log_{10} \rm{M}_{\star}$')
            Ax[1].set_ylim(6.5,11.5)
            Fig.subplots_adjust(left=0.15,right=0.95,top=0.95,bottom=0.1,hspace=0.25)
            plt.show()

    def plotPairsPz(self,primary_index,legend=True,draw_frame=False):

        primary = self.initial[primary_index]
        secondaries = self.initial_pairs[primary_index]
        
        for j, secondary in enumerate(secondaries):
            Fig, Ax = plt.subplots(2,figsize=(6,9))
            # Plot the primary P(z)
            Ax[0].plot(self.zr,cumtrapz(self.pz[primary,:], self.zr, initial=0),'--',lw=2,color='b',
                        label = r'ID: {0:.0f} {1:s} {2:.2f}'.format(self.IDs[primary_index],
                                                                   '$z_{peak}$:',
                                                                   self.peakz[primary_index]))
            # Plot the secondary P(z)
            Ax[0].plot(self.zr,cumtrapz(self.pz[secondary,:], self.zr, initial=0),':',lw=2,color='r',
                        label = r'ID: {0:.0f} {1:s} {2:.2f}'.format(self.IDs[secondary],
                                                                   '$z_{peak}$:',
                                                                   self.peakz[secondary]))
            # Plot the Z function
            Ax[0].plot(self.zr,cumtrapz(self.redshiftProbs[primary_index][j], self.zr, initial=0), '--k', lw=2.5)
            # Legend
            if legend:
                Leg1 = Ax[0].legend(loc='upper right', prop={'size':8})
                Leg1.draw_frame(draw_frame)
            # Labels, limits
            Ax[0].set_xlabel('Redshift, z')
            Ax[0].set_ylabel(r'$\int P(z)$')
            Ax[0].set_xlim(0,2), Ax[0].set_ylim(0,1.1)
            # Plot the Number of pairs
            Ax[0].text(0.75,0.1, r'{0:s} {1:.3f}'.format('$\mathcal{N}_{z} =$ ', self.Nzpair[primary_index][j]), transform=Ax[0].transAxes)
            
            Fig.subplots_adjust(right=0.95,top=0.95,bottom=0.14)
        
        plt.show()

    # INFORMATION FUNCTIONS

    def printInfo(self):

        print
        print '#'*70
        print '\t Pair information:'
        print '\t \t - Separations: r_min = {0:1.1f}, r_max = {1:1.1f}'.format( self.r_min, self.r_max )
        print '\t \t - Maximum separation = {0:1.2f}'.format( self._max_angsep.to(u.arcsec) )
        print '\t \t - {0} galaxies in primary sample'.format( len( self.initial) )
        print '\t \t - {0} companion galaxies identified'.format( np.sum([ len(self.trimmed_pairs[i]) for i in range(len(self.initial)) ]) )
        print '\t \t - Sum over Nz = {0:.3f}'.format( np.sum(np.sum(self.Nzpair)) )
        print '\t \t - Unweighted sum over PPFs = {0:.3f}'.format( np.sum(self._PPF_total) )
        print '\t \t - Weighted f_m = {0:.2f}% over {1:.1f} < z < {2:.1f}'.format( self.fm*100., *self._zrange )
        print '#'*70
        print<|MERGE_RESOLUTION|>--- conflicted
+++ resolved
@@ -652,11 +652,8 @@
 
         Ax.set_xlabel('Odds')
         Ax.set_ylabel('counts')
-<<<<<<< HEAD
-        Ax.text(0.05,0.9, r'{0} = {1:.4f} $\times (1+z)$'.format('$\Delta z$', self._oddsK), 
-=======
+
         Ax.text(0.05,0.9, '{0} = {1:.3f} {2}'.format(r'$\Delta z$', self._oddsK, r'$\times (1+z)$'), 
->>>>>>> fdb43be0
                                 transform=Ax.transAxes)
 
         plt.tight_layout()
